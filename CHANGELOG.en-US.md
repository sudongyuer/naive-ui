# CHANGELOG
<<<<<<< HEAD
## PENDING (2020-05-15)
### Fixes
- Fix the problem that `line` typed `n-tabs`'s line position stays still when `activeName` changes.
- Fix the problem that `n-tabs` scroll button is not triggered when tabs' width changes.
- Fix the problem that height change of `n-tabs` will unexpectly trigger some re-render callbacks.
=======
## 1.0.14 (2020-05-14)
### Fixes
- Fix `n-form-item-col` & `n-form-item-row` will be displayed in the state of no-label when use label slot.

## 1.0.13 (2020-05-14)
### Fixes
- Fix the label slot of the `n-form-item-col` & `n-form-item-row` cannot display.
>>>>>>> 79394794

## 1.0.12 (2020-04-30)
### Fixes
- Fix the problem that some CSS length props are badly formated.

## 1.0.11 (2020-04-30)
### Features
- Add `fallback-option` prop for `n-select` to deal with the value with no corresponding option.
### Fixes
- Fix the problem that `max-height` and `min-height` are ill displayed on `n-data-table`.
### Breaking Changes
- `n-data-table`'s `max-height` and `min-height` will be applied to the entire table part, not only body.
- `n-select` will display value with no corrensponding option.

## 1.0.10 (2020-04-28)
### Features
- Add `arrow-placement` prop on `n-collapse`.
- Add `arrow` slot on `n-collapse-item`.
### Fixes
- Fix the problem that detachable components detached in wrong place when nested like `modal > drawer > component`.

## 1.0.9 (2020-04-23)
### Features
- Add `autofocus` prop on `n-input`.
- Add `closable` option on `NMessage`.
### Fixes
- Fix the problem that the default value of `n-tag` `closable` is set to `true`.
- Fix the problem that `n-data-table` can't use all `pagination`'s props.
- Fix the problem that `n-pagination`'s `on-page-size-change` prop doesn't work.

## 1.0.8 (2020-04-22)
### Features
- Add `n-dynamic-tags`.
- Add `tableHeaderOverlayBackgroundColor` & `inputOverlayBackgroundColor` to `styleScheme`

## 1.0.7 (2020-04-10)
### Features
- Add `filter-option-value` prop for `n-data-table`'s `column` to better deal with single filter mode.
### Fixes
- Fix the problem that `n-collpase-item` don't support `number` typed `name`.

## 1.0.6 (2020-04-03)
### Fixes
- Fix the problem that all the `console` statements are stripped in the bundle.

## 1.0.5 (2020-03-27)
### Features
- Change the data type of `n-data-table`'s filters from Array to Object.
### Fixes
- `n-data-table` cannot be filtered correctly when there are multiple filtered columns.

## 1.0.4 (2020-03-26)
### Features
- Filter menu in `n-data-table` is scrollable when there are too many items.

## 1.0.3 (2020-03-25)
### Features
- `$NMessage`, `$NNotification`, `$NConfirm`'s theme will be applied on their children components.
### Fixes
- View measuring element will confict when multiple naive-ui exist.
- `validate` method of `n-form-item`  won't be resolved for some validator.
- `$NConfirm`'s theme doesn't follow `n-config-provider`'s theme.

## 1.0.2 (2020-03-23)
### Fixes
- `n-transfer`'s options are not reinitialized after value changes.
- `n-nimbus-service-layout` (deprecated) doesn't deal with the compatibility of Vue Router(under 3.1)'s `push` method.

## 1.0.1 (2020-03-21)
### Features
- Add `'bar'` & `'arrow-circle'` on `show-trigger` prop of `n-layout-sider`.
### Fixes
- Rails of `n-scrollbar` shadow mouse event.<|MERGE_RESOLUTION|>--- conflicted
+++ resolved
@@ -1,11 +1,10 @@
 # CHANGELOG
-<<<<<<< HEAD
 ## PENDING (2020-05-15)
 ### Fixes
 - Fix the problem that `line` typed `n-tabs`'s line position stays still when `activeName` changes.
 - Fix the problem that `n-tabs` scroll button is not triggered when tabs' width changes.
 - Fix the problem that height change of `n-tabs` will unexpectly trigger some re-render callbacks.
-=======
+
 ## 1.0.14 (2020-05-14)
 ### Fixes
 - Fix `n-form-item-col` & `n-form-item-row` will be displayed in the state of no-label when use label slot.
@@ -13,7 +12,6 @@
 ## 1.0.13 (2020-05-14)
 ### Fixes
 - Fix the label slot of the `n-form-item-col` & `n-form-item-row` cannot display.
->>>>>>> 79394794
 
 ## 1.0.12 (2020-04-30)
 ### Fixes
