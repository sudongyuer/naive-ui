--- conflicted
+++ resolved
@@ -32,11 +32,5 @@
   dividerOverlayColor: $--overlay-7;
   borderColor: $--neutral-6;
   borderOverlayColor: $--overlay-6;
-<<<<<<< HEAD
   easeInOutCubicBezier: cubic-bezier(.4, 0, .2, 1);
-}
-=======
-  cubicBezierEaseInOut: cubic-bezier(.4, 0, .2, 1);
-}
-/* stylelint-enable */
->>>>>>> ec38037d
+}