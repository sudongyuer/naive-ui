--- conflicted
+++ resolved
@@ -17,12 +17,8 @@
 @import "components/Switch.scss";
 @import "components/Message.scss";
 @import "components/LoadingBar.scss";
-<<<<<<< HEAD
 @import "components/Badge.scss";
-=======
 @import "components/Dropdown.scss";
-
->>>>>>> 5436d51e
 
 @mixin setup-light-theme () {
   @include setup-light-colors();
@@ -62,9 +58,6 @@
   @include setup-light-switch;
   @include setup-light-message;
   @include setup-light-loading-bar;
-<<<<<<< HEAD
   @include setup-light-badge;
-=======
   @include setup-light-dropdown;
->>>>>>> 5436d51e
 }