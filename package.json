{
  "name": "naive-ui",
<<<<<<< HEAD
  "version": "1.3.3",
=======
  "version": "1.3.4",
>>>>>>> 44fd7aaf
  "description": "A Vue UI Framework. Caring About Styles, Themed, Batteries Included, Not Rather Slow.",
  "main": "lib/index.js",
  "module": "es/index.js",
  "scripts": {
    "build:style": "npm run clean && node build/buildStyle.js",
    "build:icon": "npm run clean && node build/buildIcon.js",
    "build:js": "npm run clean && rollup -c",
    "build:demo": "npm run build && npm run demo",
    "build:doc": "npm run build  && rm -rf build-doc/dist && cross-env NODE_ENV=production webpack --config build/webpack.doc.js",
    "build": "npm run clean && node build/buildStyle.js && node build/buildIcon.js && rollup -c",
    "clean": "rm -rf lib && rm -rf es && rm -rf dist",
    "demo": "cross-env NODE_ENV=production webpack-dev-server --config build/webpack.demo.js",
    "dev": "cross-env NODE_ENV=development webpack-dev-server --config build/webpack.dev.js",
    "lint": "eslint --no-error-on-unmatched-pattern --fix \"src/**/*.{js,vue}\" \"test/**/*.{js,vue}\" \"build/**/*.{js,vue}\" \"demo/**/*.{js,vue}\" && stylelint \"src/_styles/**/*.scss\"",
    "lint:js": "eslint --no-error-on-unmatched-pattern --fix \"src/**/*.{js,vue}\" \"test/**/*.{js,vue}\" \"build/**/*.{js,vue}\" \"demo/**/*.{js,vue}\"",
    "lint:style": "stylelint \"src/_styles/**/*.scss\"",
    "release:doc": "npm run build:doc && sudo bash build-doc/deploy-doc.sh",
    "release:doc:no-build": "sudo bash build-doc/deploy-doc.sh",
    "release:package": "npm run build && npm publish",
    "test": "cross-env NODE_ENV=development BABEL_ENV=test karma start test/unit/karma.conf.js",
    "test:cov": "cross-env NODE_ENV=development BABEL_ENV=test karma start test/unit/karma.conf.js && http-server test/unit/coverage"
  },
  "author": "lecong.zhang",
  "license": "MIT",
  "publishConfig": {
    "registry": "***REMOVED***"
  },
  "files": [
    "dist",
    "es",
    "lib",
    "src",
    "styles",
    "README.md"
  ],
  "devDependencies": {
    "@babel/cli": "^7.8.4",
    "@babel/core": "^7.8.4",
    "@babel/preset-env": "^7.8.4",
    "@kazupon/vue-i18n-loader": "^0.4.1",
    "@rollup/plugin-node-resolve": "^6.1.0",
    "@rollup/plugin-strip": "^1.3.2",
    "@vue/babel-helper-vue-jsx-merge-props": "^1.0.0",
    "@vue/babel-preset-app": "^3.12.1",
    "@vue/babel-preset-jsx": "^1.1.2",
    "@vue/eslint-config-standard": "^4.0.0",
    "@vue/test-utils": "^1.0.0-beta.31",
    "angular-html-parser": "^1.4.0",
    "autoprefixer": "^9.7.4",
    "babel-eslint": "^10.0.3",
    "babel-helper-vue-jsx-merge-props": "^2.0.3",
    "babel-loader": "^8.0.6",
    "babel-plugin-istanbul": "^5.2.0",
    "babel-plugin-syntax-jsx": "^6.18.0",
    "babel-plugin-transform-vue-jsx": "^3.7.0",
    "babel-preset-env": "^1.7.0",
    "chai": "^4.2.0",
    "copy-webpack-plugin": "^5.1.1",
    "cors": "^2.8.5",
    "cross-env": "^5.2.1",
    "css-loader": "^2.1.1",
    "cssnano": "^4.1.10",
    "emoji-regex": "^8.0.0",
    "emoji-unicode": "^1.1.0",
    "eslint": "^6.8.0",
    "eslint-plugin-vue": "^5.0.0",
    "express": "^4.17.1",
    "extract-text-webpack-plugin": "^4.0.0-beta.0",
    "file-loader": "^3.0.1",
    "glob": "^7.1.6",
    "html-webpack-plugin": "^3.2.0",
    "http-server": "^0.11.1",
    "jsdom": "^15.2.1",
    "karma": "^4.4.1",
    "karma-chrome-launcher": "^2.2.0",
    "karma-coverage": "^1.1.2",
    "karma-jsdom-launcher": "^7.1.1",
    "karma-mocha": "^1.3.0",
    "karma-sourcemap-loader": "^0.3.7",
    "karma-spec-reporter": "0.0.32",
    "karma-webpack": "^3.0.5",
    "loader-utils": "^1.2.3",
    "marked": "^0.7.0",
    "memory-fs": "^0.4.1",
    "mini-css-extract-plugin": "^0.9.0",
    "mocha": "^6.2.2",
    "multer": "^1.4.2",
    "ncp": "^2.0.0",
    "node-sass": "^4.13.1",
    "postcss": "^7.0.26",
    "postcss-cli": "^6.1.3",
    "postcss-loader": "^3.0.0",
    "prettier-eslint": "^9.0.1",
    "progress-bar-webpack-plugin": "^1.12.1",
    "regenerator-runtime": "^0.13.3",
    "rollup": "^1.31.0",
    "rollup-plugin-terser": "^5.2.0",
    "rollup-plugin-vue": "^5.1.6",
    "sass-loader": "^7.3.1",
    "schema-utils": "^1.0.0",
    "sinon": "^7.5.0",
    "style-loader": "^0.23.1",
    "stylelint": "^10.1.0",
    "stylelint-config-recommended-scss": "^3.3.0",
    "stylelint-scss": "^3.14.2",
    "terser": "^4.6.3",
    "tinycolor2": "^1.4.1",
    "url-loader": "^1.1.2",
    "vue": "^2.6.11",
    "vue-i18n": "^8.15.3",
    "vue-loader": "^15.8.3",
    "vue-router": "^3.1.5",
    "vue-template-compiler": "^2.6.11",
    "webpack": "^4.41.6",
    "webpack-bundle-analyzer": "^3.6.0",
    "webpack-cli": "^3.3.10",
    "webpack-dev-server": "^3.10.3"
  },
  "dependencies": {
    "@css-render/plugin-bem": "^0.8.5",
    "async-validator": "^1.11.5",
    "css-render": "^0.8.5",
    "date-fns": "^2.9.0",
    "highlight.js": "^9.18.1",
    "lodash-es": "^4.17.15",
    "resize-observer-polyfill": "^1.5.1",
    "vue-runtime-helpers": "^1.1.2",
    "vue-virtual-scroller": "^1.0.0-rc.2"
  }
}<|MERGE_RESOLUTION|>--- conflicted
+++ resolved
@@ -1,10 +1,6 @@
 {
   "name": "naive-ui",
-<<<<<<< HEAD
-  "version": "1.3.3",
-=======
   "version": "1.3.4",
->>>>>>> 44fd7aaf
   "description": "A Vue UI Framework. Caring About Styles, Themed, Batteries Included, Not Rather Slow.",
   "main": "lib/index.js",
   "module": "es/index.js",
