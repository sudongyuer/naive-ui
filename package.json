{
  "name": "naive-ui",
<<<<<<< HEAD
  "version": "0.5.28",
=======
  "version": "0.6.0",
>>>>>>> a1d1d738
  "description": "",
  "main": "index.js",
  "scripts": {
    "release": "npm run build && npm publish",
    "build": "rm -rf lib && cross-env NODE_ENV=development && gulp --gulpfile build/gulpfile.js build",
    "demo": "cross-env NODE_ENV=development && gulp --gulpfile build/gulpfile.js build && webpack-dev-server --config build/webpack.demo.js",
    "dev": "cross-env NODE_ENV=development && webpack-dev-server --config build/webpack.dev.js",
    "serve": "npm run dev",
    "lint": "eslint packages/**/*.{js,vue} test/**/*.{js,vue} build/**/*.{js,vue} demo/**/*.{js,vue} && stylelint \"styles/**/*.scss\"",
    "lint-style": "stylelint  \"styles/**/*.scss\"",
    "test": "cross-env NODE_ENV=development BABEL_ENV=test karma start test/unit/karma.conf.js",
    "test-cov": "cross-env NODE_ENV=development BABEL_ENV=test karma start test/unit/karma.conf.js && http-server test/unit/coverage",
    "test-release": "cross-env NODE_ENV=production webpack-dev-server --config build/webpack.release.js",
    "release-doc": "cross-env NODE_ENV=development && rm -rf doc/dist && webpack --config build/webpack.doc.js && sudo bash doc/deploy-doc.sh",
    "build-doc": "cross-env NODE_ENV=production && rm -rf doc/dist && webpack --config build/webpack.doc.js",
    "build-private-doc": "cross-env NODE_ENV=production && rm -rf doc/dist && webpack --config build/webpack.private-doc.js",
    "test-size": "webpack --config build/webpack.test-size.js"
  },
  "author": "lecong.zhang",
  "license": "ISC",
  "publishConfig": {
    "registry": "***REMOVED***"
  },
  "devDependencies": {
    "@babel/cli": "^7.6.4",
    "@babel/core": "^7.4.5",
    "@babel/preset-env": "^7.4.5",
    "@kazupon/vue-i18n-loader": "^0.4.1",
    "@vue/babel-preset-app": "^3.8.0",
    "@vue/eslint-config-standard": "^4.0.0",
    "@vue/test-utils": "^1.0.0-beta.29",
    "angular-html-parser": "^1.2.0",
    "babel-helper-vue-jsx-merge-props": "^2.0.3",
    "babel-loader": "^8.0.6",
    "babel-plugin-istanbul": "^5.1.4",
    "babel-plugin-syntax-jsx": "^6.18.0",
    "babel-plugin-transform-vue-jsx": "^3.7.0",
    "babel-preset-env": "^1.7.0",
    "chai": "^4.2.0",
    "copy-webpack-plugin": "^5.0.3",
    "cross-env": "^5.2.0",
    "css-loader": "^2.1.1",
    "emoji-regex": "^8.0.0",
    "emoji-unicode": "^1.0.10",
    "eslint": "^6.6.0",
    "babel-eslint": "^10.0.3",
    "eslint-plugin-vue": "^5.0.0",
    "extract-text-webpack-plugin": "^4.0.0-beta.0",
    "file-loader": "^3.0.1",
    "glob": "^7.1.5",
    "gulp": "^4.0.2",
    "gulp-autoprefixer": "^6.1.0",
    "gulp-cssmin": "^0.2.0",
    "gulp-sass": "^4.0.2",
    "highlight.js": "^9.15.10",
    "html-webpack-plugin": "^3.2.0",
    "http-server": "^0.11.1",
    "jsdom": "^15.1.1",
    "karma": "^4.1.0",
    "karma-chrome-launcher": "^2.2.0",
    "karma-coverage": "^1.1.2",
    "karma-jsdom-launcher": "^7.1.0",
    "karma-mocha": "^1.3.0",
    "karma-sourcemap-loader": "^0.3.7",
    "karma-spec-reporter": "0.0.32",
    "karma-webpack": "^3.0.5",
    "loader-utils": "^1.2.3",
    "lodash": "^4.17.15",
    "marked": "^0.7.0",
    "memory-fs": "^0.4.1",
    "mocha": "^6.1.4",
    "prettier-eslint": "^9.0.0",
    "progress-bar-webpack-plugin": "^1.12.1",
    "regenerator-runtime": "^0.13.2",
    "schema-utils": "^1.0.0",
    "sinon": "^7.3.2",
    "style-loader": "^0.23.1",
    "stylelint": "^10.1.0",
    "stylelint-config-recommended-scss": "^3.3.0",
    "stylelint-scss": "^3.8.0",
    "tinycolor2": "^1.4.1",
    "url-loader": "^1.1.2",
    "vue": "^2.6.10",
    "vue-i18n": "^8.14.1",
    "vue-loader": "^15.7.0",
    "vue-router": "^3.0.6",
    "vue-template-compiler": "^2.6.10",
    "webpack": "^4.30.0",
    "webpack-bundle-analyzer": "^3.6.0",
    "webpack-cli": "^3.3.2",
    "webpack-dev-server": "^3.4.1"
  },
  "dependencies": {
    "@vue/babel-helper-vue-jsx-merge-props": "^1.0.0",
    "@vue/babel-preset-jsx": "^1.0.0",
    "async-validator": "^1.11.5",
    "date-fns": "^2.6.0",
    "ionicons": "^4.5.8",
    "masonry-layout": "^4.2.2",
    "node-sass": "^4.12.0",
    "resize-observer-polyfill": "^1.5.1",
    "sass-loader": "^7.1.0"
  }
}<|MERGE_RESOLUTION|>--- conflicted
+++ resolved
@@ -1,10 +1,6 @@
 {
   "name": "naive-ui",
-<<<<<<< HEAD
-  "version": "0.5.28",
-=======
   "version": "0.6.0",
->>>>>>> a1d1d738
   "description": "",
   "main": "index.js",
   "scripts": {
