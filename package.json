--- conflicted
+++ resolved
@@ -1,10 +1,6 @@
 {
   "name": "naive-ui",
-<<<<<<< HEAD
-  "version": "0.2.74",
-=======
   "version": "0.2.79",
->>>>>>> 1a4ef23d
   "description": "",
   "main": "index.js",
   "scripts": {
