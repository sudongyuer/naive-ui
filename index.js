import Card from './packages/common/Card'
import Icon from './packages/common/Icon'
import GradientText from './packages/common/GradientText'
import WithPadding from './packages/common/WithPadding'
import WithMargin from './packages/common/WithMargin'
import MasonryGroup from './packages/common/MasonryGroup'
import Table from './packages/common/Table'
import AdvanceTable from './packages/common/AdvanceTable'
import CheckBox from './packages/common/Checkbox'
import RoundButton from './packages/common/Button'
import Switch from './packages/common/Switch'
import Select from './packages/common/Select'
import Cascader from './packages/common/Cascader'
import CustomInput from './packages/common/CustomInput'
import Modal from './packages/common/Modal'
import Input from './packages/common/Input'
import Message from './packages/common/Message'
import Notification from './packages/common/Notification'
import Pagination from './packages/common/Pagination'
import Progress from './packages/common/Progress'
import Tooltip from './packages/common/Tooltip'
import Popup from './packages/common/Popover'
import Alert from './packages/common/Alert'
import DatePicker from './packages/common/DatePicker'
import InputNumber from './packages/common/InputNumber'
import Radio from './packages/common/Radio'
import Form from './packages/common/Form'
import Tabs from './packages/common/Tabs'
import TimePicker from './packages/common/TimePicker'
import Layout from './packages/common/Layout'
import ServiceLayout from './packages/nimbus/ServiceLayout'
import NimbusFormCard from './packages/nimbus/FormCard'
import NimbusConfirmCard from './packages/deprecated/ConfirmCard'
import NimbusIcon from './packages/deprecated/Icon'
import Scrollbar from './packages/common/Scrollbar'
import Steps from './packages/common/Steps'
import ConfirmModal from './packages/common/Confirm'
import Badge from './packages/common/Badge'
import Tag from './packages/common/Tag'
import BackTop from './packages/common/BackTop'
import Divider from './packages/common/Divider'
import Collapse from './packages/common/Collapse'
import Timeline from './packages/common/Timeline'
import Popconfirm from './packages/common/Popconfirm'
import Anchor from './packages/common/Anchor'
import Dropdown from './packages/common/Dropdown'
import Popselect from './packages/common/Popselect'
import ConfigProvider from './packages/common/ConfigProvider'
import Transfer from './packages/common/Transfer'
import Spin from './packages/common/Spin'
import Drawer from './packages/common/Drawer'
import Time from './packages/common/Time'
import LoadingBar from './packages/common/LoadingBar'
import Slider from './packages/common/Slider'
import Tree from './packages/common/Tree'
import Grid from './packages/common/Grid'
import Affix from './packages/common/Affix'
import Statistic from './packages/common/Statistic'
import Breadcrumb from './packages/common/Breadcrumb'
import ConfigConsumer from './packages/common/ConfigConsumer'
import Descriptions from './packages/common/Descriptions'
import List from './packages/common/List'
<<<<<<< HEAD
import Menu from './packages/common/Menu'
=======
import Avatar from './packages/common/Avator'
import Confirm from './packages/presets/Confirm'
import Result from './packages/common/Result'
import Thing from './packages/common/Thing'
import AutoComplete from './packages/common/AutoComplete'
import Empty from './packages/common/Empty'

/**
 * debug usage
 * to be removed
 */
import Loader from './packages/base/Loading'
import CancelMark from './packages/base/CancelMark'
>>>>>>> 98f41190

function install (Vue) {
  Card.install(Vue)
  Icon.install(Vue)
  ServiceLayout.install(Vue)
  Loader.install(Vue)
  Layout.install(Vue)
  GradientText.install(Vue)
  WithPadding.install(Vue)
  MasonryGroup.install(Vue)
  Table.install(Vue)
  AdvanceTable.install(Vue)
  WithMargin.install(Vue)
  CheckBox.install(Vue)
  RoundButton.install(Vue)
  Switch.install(Vue)
  Select.install(Vue)
  Modal.install(Vue)
  NimbusFormCard.install(Vue)
  Input.install(Vue)
  Message.install(Vue)
  Notification.install(Vue)
  NimbusConfirmCard.install(Vue)
  Pagination.install(Vue)
  Tooltip.install(Vue)
  Popup.install(Vue)
  Alert.install(Vue)
  DatePicker.install(Vue)
  InputNumber.install(Vue)
  NimbusIcon.install(Vue)
  Radio.install(Vue)
  Cascader.install(Vue)
  CustomInput.install(Vue)
  Form.install(Vue)
  Tabs.install(Vue)
  TimePicker.install(Vue)
  Scrollbar.install(Vue)
  Steps.install(Vue)
  Confirm.install(Vue)
  ConfirmModal.install(Vue)
  Progress.install(Vue)
  Badge.install(Vue)
  Tag.install(Vue)
  BackTop.install(Vue)
  Divider.install(Vue)
  Collapse.install(Vue)
  Timeline.install(Vue)
  Popconfirm.install(Vue)
  Anchor.install(Vue)
  Dropdown.install(Vue)
  Popselect.install(Vue)
  ConfigProvider.install(Vue)
  CancelMark.install(Vue)
  Transfer.install(Vue)
  Spin.install(Vue)
  Drawer.install(Vue)
  LoadingBar.install(Vue)
  Time.install(Vue)
  Slider.install(Vue)
  Tree.install(Vue)
  Grid.install(Vue)
  Affix.install(Vue)
  Statistic.install(Vue)
  Breadcrumb.install(Vue)
  ConfigConsumer.install(Vue)
  Descriptions.install(Vue)
  List.install(Vue)
<<<<<<< HEAD
  Menu.install(Vue)
=======
  Avatar.install(Vue)
  Result.install(Vue)
  Thing.install(Vue)
  AutoComplete.install(Vue)
  Empty.install(Vue)
>>>>>>> 98f41190
}

export default {
  install
}<|MERGE_RESOLUTION|>--- conflicted
+++ resolved
@@ -60,9 +60,7 @@
 import ConfigConsumer from './packages/common/ConfigConsumer'
 import Descriptions from './packages/common/Descriptions'
 import List from './packages/common/List'
-<<<<<<< HEAD
 import Menu from './packages/common/Menu'
-=======
 import Avatar from './packages/common/Avator'
 import Confirm from './packages/presets/Confirm'
 import Result from './packages/common/Result'
@@ -76,7 +74,6 @@
  */
 import Loader from './packages/base/Loading'
 import CancelMark from './packages/base/CancelMark'
->>>>>>> 98f41190
 
 function install (Vue) {
   Card.install(Vue)
@@ -144,15 +141,12 @@
   ConfigConsumer.install(Vue)
   Descriptions.install(Vue)
   List.install(Vue)
-<<<<<<< HEAD
   Menu.install(Vue)
-=======
   Avatar.install(Vue)
   Result.install(Vue)
   Thing.install(Vue)
   AutoComplete.install(Vue)
   Empty.install(Vue)
->>>>>>> 98f41190
 }
 
 export default {
