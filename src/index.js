import Card from './Card'
import Icon from './Icon'
import GradientText from './GradientText'
import Table from './Table'
import DataTable from './data-table'
import CheckBox from './Checkbox'
import Button from './button'
import ButtonGroup from './button-group'
import Switch from './Switch'
import Select from './Select'
import Cascader from './Cascader'
import DynamicInput from './DynamicInput'
import Modal from './Modal'
import Input from './input'
import Message from './Message'
import Notification from './Notification'
import Pagination from './Pagination'
import Progress from './progress'
import Tooltip from './Tooltip'
import Popup from './Popover'
import Alert from './alert'
import DatePicker from './DatePicker'
import InputNumberStyle from './input-number'
import Radio from './Radio'
import Form from './Form'
import Tabs from './Tabs'
import TimePicker from './TimePicker'
import Layout from './Layout'
import Scrollbar from './Scrollbar'
import Steps from './Steps'
import ConfirmPlugin from './Confirm'
import Badge from './badge'
import Tag from './tag'
import BackTop from './backTop'
import Divider from './Divider'
import Collapse from './Collapse'
import Timeline from './Timeline'
import Popconfirm from './Popconfirm'
import Anchor from './Anchor'
import Dropdown from './Dropdown'
import Popselect from './Popselect'
import ConfigProvider from './config-provider'
import Transfer from './transfer'
import Spin from './Spin'
import Drawer from './drawer'
import Time from './Time'
import LoadingBar from './LoadingBar'
import Slider from './Slider'
import Tree from './Tree'
import Grid from './Grid'
import Affix from './affix'
import Statistic from './Statistic'
import Breadcrumb from './Breadcrumb'
import ConfigConsumer from './config-consumer'
import Descriptions from './Descriptions'
import List from './List'
import Menu from './Menu'
import Avatar from './avatar'
import Result from './Result'
import Thing from './Thing'
import AutoComplete from './AutoComplete'
import Empty from './Empty'
import Element from './element'
import Log from './Log'
import Code from './Code'
import Typography from './typography'
import Upload from './Upload'
import InputGroup from './input-group'
import InputGroupLabelStyle from './input-group-label'
import DynamicTags from './dynamic-tags'

import zhCN from './locale/zhCN'
import enUS from './locale/enUS'

import lightScheme from './_styles-in-js/lightStyleScheme.scss'
import darkScheme from './_styles-in-js/darkStyleScheme.scss'

import baseLightStyle from './styles/base/light'
import baseDarkStyle from './styles/base/dark'
import buttonLightStyle from './button/styles/light'
import buttonDarkStyle from './button/styles/dark'
import badgeLightStyle from './badge/styles/light'
import badgeDarkStyle from './badge/styles/dark'
import progressLightStyle from './progress/styles/light'
import progressDarkStyle from './progress/styles/dark'
import inputLightStyle from './input/styles/light'
import inputDarkStyle from './input/styles/dark'
import inputGroupLabelLightStyle from './input-group-label/styles/light'
import inputGroupLabelDarkStyle from './input-group-label/styles/dark'
import inputNumberLightStyle from './input-number/styles/light'
import inputNumberDarkStyle from './input-number/styles/dark'
import tagLightStyle from './tag/styles/light'
import tagDarkStyle from './tag/styles/dark'
import dynamicTagsLightStyle from './dynamic-tags/styles/light'
import dynamicTagsDarkStyle from './dynamic-tags/styles/dark'
import alertLightStyle from './alert/styles/light'
import alertDarkStyle from './alert/styles/dark'
import avatarLightStyle from './avatar/styles/light'
import avatarDarkStyle from './avatar/styles/dark'
import affixLightStyle from './affix/styles/light'
import affixDarkStyle from './affix/styles/dark'
import drawerLightStyle from './drawer/styles/light'
import drawerDarkStyle from './drawer/styles/dark'
import dataTableLightStyle from './data-table/styles/light'
import dataTableDarkStyle from './data-table/styles/dark'
import transferLightStyle from './transfer/styles/light'
import transferDarkStyle from './transfer/styles/dark'
import typographyDarkStyle from './typography/styles/light'
import typographyLightStyle from './typography/styles/dark'
<<<<<<< HEAD
=======
import backTopLightStyle from './backTop/styles/light'
import backTopDarkStyle from './backTop/styles/dark'
>>>>>>> 8355f8f2

// Can be remove after refactoring
import baseSelectionLightStyle from './_base/selection/styles/light'
import baseSelectionDarkStyle from './_base/selection/styles/dark'

// Deprecated Components
import NimbusFormCard from './_deprecated/NimbusFormCard'
import NimbusConfirmCard from './_deprecated/NimbusConfirmCard'
import NimbusServiceLayout from './_deprecated/NimbusServiceLayout'
import NimbusIcon from './_deprecated/NimbusIcon'

import create from './create'

export default create({
  locales: [zhCN, enUS],
  fallbackLocale: enUS,
  fallbackTheme: 'light',
  components: [
    Card,
    Icon,
    Layout,
    GradientText,
    Table,
    DataTable,
    CheckBox,
    Button,
    ButtonGroup,
    Switch,
    Select,
    Modal,
    Input,
    Message,
    Notification,
    Pagination,
    Tooltip,
    Popup,
    Alert,
    DatePicker,
    InputNumberStyle,
    Radio,
    Cascader,
    DynamicInput,
    Form,
    Tabs,
    TimePicker,
    Scrollbar,
    Steps,
    ConfirmPlugin,
    Progress,
    Badge,
    Tag,
    BackTop,
    Divider,
    Collapse,
    Timeline,
    Popconfirm,
    Anchor,
    Dropdown,
    Popselect,
    ConfigProvider,
    Transfer,
    Spin,
    Drawer,
    LoadingBar,
    Time,
    Slider,
    Tree,
    Grid,
    Affix,
    Statistic,
    Breadcrumb,
    ConfigConsumer,
    Descriptions,
    List,
    Menu,
    Avatar,
    Result,
    Thing,
    AutoComplete,
    Empty,
    Element,
    Log,
    Code,
    Typography,
    Upload,
    InputGroup,
    InputGroupLabelStyle,
    DynamicTags,
    // Deprecated
    NimbusServiceLayout,
    NimbusConfirmCard,
    NimbusFormCard,
    NimbusIcon
  ],
  styles: [
    // base style, essential
    baseLightStyle,
    baseDarkStyle,
    // components style
    buttonLightStyle,
    buttonDarkStyle,
    badgeLightStyle,
    badgeDarkStyle,
    progressLightStyle,
    progressDarkStyle,
    inputLightStyle,
    inputDarkStyle,
    inputGroupLabelLightStyle,
    inputGroupLabelDarkStyle,
    inputNumberLightStyle,
    inputNumberDarkStyle,
    tagLightStyle,
    tagDarkStyle,
    dynamicTagsLightStyle,
    dynamicTagsDarkStyle,
    alertLightStyle,
    alertDarkStyle,
    avatarLightStyle,
    avatarDarkStyle,
    affixLightStyle,
    affixDarkStyle,
    drawerDarkStyle,
    drawerLightStyle,
    dataTableLightStyle,
    dataTableDarkStyle,
    transferLightStyle,
    transferDarkStyle,
    typographyLightStyle,
    typographyDarkStyle,
<<<<<<< HEAD
=======
    backTopLightStyle,
    backTopDarkStyle,
>>>>>>> 8355f8f2
    // Can be remove after refactoring
    baseSelectionLightStyle,
    baseSelectionDarkStyle
  ],
  // deprecated
  styleSchemes: {
    light: lightScheme,
    dark: darkScheme
  }
})<|MERGE_RESOLUTION|>--- conflicted
+++ resolved
@@ -107,11 +107,8 @@
 import transferDarkStyle from './transfer/styles/dark'
 import typographyDarkStyle from './typography/styles/light'
 import typographyLightStyle from './typography/styles/dark'
-<<<<<<< HEAD
-=======
 import backTopLightStyle from './backTop/styles/light'
 import backTopDarkStyle from './backTop/styles/dark'
->>>>>>> 8355f8f2
 
 // Can be remove after refactoring
 import baseSelectionLightStyle from './_base/selection/styles/light'
@@ -241,11 +238,8 @@
     transferDarkStyle,
     typographyLightStyle,
     typographyDarkStyle,
-<<<<<<< HEAD
-=======
     backTopLightStyle,
     backTopDarkStyle,
->>>>>>> 8355f8f2
     // Can be remove after refactoring
     baseSelectionLightStyle,
     baseSelectionDarkStyle
