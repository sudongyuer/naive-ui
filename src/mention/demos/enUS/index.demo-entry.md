# Mention

A year ago, product manager ask me if I could implement the feature. At that time, I told them to use multiple select as a workaround.

## Demos

```demo
basic
textarea
async
autosize
form
custom-prefix
```

## Props

Mention is provided after `v2.2.0`.

| Name | Type | Default | Description |
| --- | --- | --- | --- |
| autosize | `boolean \| { maxRows?: number, minRows?: number }` | `false` | Autosize. |
| options | `MentionOption[]` | `[]` | Mention Options list. |
| type | `'input' \| 'textarea'` | `'input'` | Input type. |
| separator | `string` | `' '` | Char to split mentions whose length must be 1. |
| bordered | `boolean` | `true` | Whether to display the border of the input box. |
| disabled | `boolean` | `false` | Whether to set the input box to be disabled. |
| value | `string \| null` | `undefined` | Input value. |
| default-value | `string` | `''` | Input default value. |
| loading | `boolean` | `false` | Whether the selection panel of mentions shows the loading status. |
| prefix | `string \| string[]` | `'@'` | Prefix char to trigger mentions whose length must be 1. |
| placeholder | `string` | `''` | Input placeholder. |
| size | `'small' \| 'medium' \| 'large'` | `'medium'` | Input size. |
| on-update:value | `(value: string) => void` | `undefined` | Triggered when the input box value is updated. |
| on-select | `(option: MentionOption, prefix: string) => void` | `undefined` | Triggered when the input box is selected. |
| on-focus | `(e: FocusEvent) => void` | `undefined` | Triggered when the input box gets focus. |
| on-search | `(pattern: string, prefix: string) => void` | `undefined` | Triggered when searching in the input box. |
| on-blur | `(e: FocusEvent) => void` | `undefined` | Triggered when the input box loses focus. |

### MentionOption Properties

<<<<<<< HEAD
| Name | Type | Description |
| --- | --- | --- |
| class | `string` | Option class name. |
| disabled | `boolean` | Option disabled status. |
| label | `string` | Option label. |
| render | `(option: MentionOption) => VNodeChild` | Support custom options via `render` rendering function. |
| style | `string` | Option style. |
| value | `string` | Should be unique. |
=======
| Name     | Type                                    | Description      |
| -------- | --------------------------------------- | ---------------- |
| class    | `string`                                |                  |
| disabled | `boolean`                               |                  |
| label    | `string`                                |                  |
| render   | `(option: MentionOption) => VNodeChild` |                  |
| style    | `string`                                |                  |
| value    | `string`                                | Should be unique |

### Mention Slots

| Name  | Parameters | Description                 |
| ----- | ---------- | --------------------------- |
| empty | `()`       | Slot when menu has no data. |
>>>>>>> dab555da
<|MERGE_RESOLUTION|>--- conflicted
+++ resolved
@@ -39,7 +39,6 @@
 
 ### MentionOption Properties
 
-<<<<<<< HEAD
 | Name | Type | Description |
 | --- | --- | --- |
 | class | `string` | Option class name. |
@@ -48,19 +47,9 @@
 | render | `(option: MentionOption) => VNodeChild` | Support custom options via `render` rendering function. |
 | style | `string` | Option style. |
 | value | `string` | Should be unique. |
-=======
-| Name     | Type                                    | Description      |
-| -------- | --------------------------------------- | ---------------- |
-| class    | `string`                                |                  |
-| disabled | `boolean`                               |                  |
-| label    | `string`                                |                  |
-| render   | `(option: MentionOption) => VNodeChild` |                  |
-| style    | `string`                                |                  |
-| value    | `string`                                | Should be unique |
 
 ### Mention Slots
 
 | Name  | Parameters | Description                 |
 | ----- | ---------- | --------------------------- |
-| empty | `()`       | Slot when menu has no data. |
->>>>>>> dab555da
+| empty | `()`       | Slot when menu has no data. |