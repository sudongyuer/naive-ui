# 布局 Layout

布局是用来布局的。

这个组件用起来有点麻烦，但是就像手动挡的车，还是值得一试的。

如果你正在使用 v2.3.0 以前的版本，你可能需要了解一下 <n-a href="#v2.3.0-的变化">v2.3.0 的变化</n-a>。

<!--single-column-->

## 演示

```demo
basic
set-padding
embedded
border
absolute
scrollbar
collapse
inverted
show-sider-content
scroll-to
```

## API

### Layout, Layout Content Props

| 名称 | 类型 | 默认值 | 说明 |
| --- | --- | --- | --- |
| content-style | `string \| Object` | `undefined` | 可滚动内容节点的样式 |
| embedded | `boolean` | `false` | 使用更深的背景色展现嵌入效果，只对亮色主题生效 |
| has-sider | `boolean` | `false` | 组件内部是否有边栏，如果有的话必须设为 `true` |
| native-scrollbar | `boolean` | `true` | 是否在自身使用原生滚动条。如果设定为 `false`，`Layout` 将会对内容使用 `naive-ui` 风格的滚动条 |
| position | `'static' \| 'absolute'` | `'static'` | `static` 模式将会把 CSS `position` 设为 `static`，`absolute` 模式将会把 CSS `position` 设为 `absolute`，还将 `left`、`right`、`top`、`bottom` 设为 `0`。`absolute` 模式在你想将内容在一个固定容器或者将这个页面的布局设为固定位置的时候很有用。你可能需要修改一些 style 来确保它按照你预想的方式展示 |

### Layout Footer Props

| 名称 | 类型 | 默认值 | 说明 |
| --- | --- | --- | --- |
| bordered | `boolean` | `false` | 是否显示边框 |
| inverted | `boolean` | `false` | 使用反转背景色 |
| position | `'static' \| 'absolute'` | `'static'` | `static` 模式将会把 CSS `position` 设为 `static`，`absolute` 模式将会把 CSS `position` 设为 `absolute`，还将 `left`、`right`、`bottom` 设为 `0`。`absolute` 模式在你想将内容在一个固定容器或者将这个页面的布局设为固定位置的时候很有用。你可能需要修改一些 style 来确保它按照你预想的方式展示 |

### Layout Header Props

| 名称 | 类型 | 默认值 | 说明 |
| --- | --- | --- | --- |
| bordered | `boolean` | `false` | 是否显示边框 |
| inverted | `boolean` | `false` | 使用反转背景色 |
| position | `'static' \| 'absolute'` | `'static'` | `static` 模式将会把 CSS `position` 设为 `static`， `absolute` 模式将会把 CSS `position` 设为 `absolute`，还将 `left`、`right`、`top` 设为 `0`。`absolute` 模式在你想将内容在一个固定容器或者将这个页面的布局设为固定位置的时候很有用。你可能需要修改一些 style 来确保它按照你预想的方式展示 |

### Layout Sider Props

| 名称 | 类型 | 默认值 | 说明 |
| --- | --- | --- | --- |
| bordered | `boolean` | `false` | 是否显示边框 |
| collapse-mode | `'transform' \| 'width'` | `'transform'` | 如果设定为 `'width'`，Sider 的内容宽度将会被实际改变；如果设定为 `'transform'`，边栏将只会移动它的位置而不会改变宽度 |
| collapsed | `boolean` | `undefined` | 边栏是否折叠。只在 `position` 为 `'static'` 时生效 |
| collapsed-width | `number` | `48` | 折叠宽度 |
| content-style | `string \| Object` | `undefined` | 可滚动内容节点的样式 |
| default-collapsed | `boolean` | `false` | 非受控模式下的默认折叠状态 |
| inverted | `boolean` | `false` | 使用反转背景色 |
| native-scrollbar | `boolean` | `true` | 是否在自身使用原生滚动条。如果设定为 `false`，`Sider` 将会对内容使用 naive-ui 风格的滚动条 |
| position | `'static' \| 'absolute'` | `'static'` | `static` 模式将会把 CSS `position` 设为 `static`， `absolute` 模式将会把 CSS `position` 设为 `absolute`，还将 `left`、`top`、`bottom` 设为 `0`。`absolute` 模式在你想将内容在一个固定容器或者将这个页面的布局设为固定位置的时候很有用。你可能需要修改一些 style 来确保它按照你预想的方式展示 |
| show-collapsed-content | `boolean` | `true` | 是否在 `sider` 折叠后展示内部内容 |
| show-trigger | `boolean \| 'bar' \| 'arrow-circle'` | `false` | 内置的触发按钮是否展示 |
<<<<<<< HEAD
| trigger-style | `string \| Object` | `undefined` | 触发样式 |
| width | `number` | `272` | 宽度 |
| on-update:collapsed | `(collapsed: boolean) => void` | `undefined` | 折叠状态发生改变时的回调函数 |
=======
| trigger-style | `string \| Object` | `undefined` |  |
| width | `number \| string` | `272` |  |
| on-update:collapsed | `(collapsed: boolean) => void` | `undefined` |  |
>>>>>>> 3f06e9bd

### Layout, Layout Content, Layout Sider, Layout Header, Layout Footer Slots

| 名称    | 参数 | 说明       |
| ------- | ---- | ---------- |
| default | `()` | 布局的内容 |

### Layout, Layout Content, Layout Sider Methods

| 名称 | 类型 | 说明 |
| --- | --- | --- |
| scrollTo | `((xCoord: number, yCoord: number) => void) \| (options: { left?: number, top?: number, behavior: 'smooth' \| 'auto' }) => void` | 滚动到某处 |

## v2.3.0 的变化

出于性能和未来 SSR 相关的考虑，在 v2.3.0 后，对于包含 `n-layout-sider` 的 `n-layout` 组件，需要显示的设定 `has-sider`. 同时折叠对于 `position="absolute"` 的 `n-layout-sider` 不再生效。

```html
v2.3.0 前:
<n-layout>
  <n-layout-sider />
  <n-layout />
</n-layout>

v2.3.0 后:
<n-layout has-sider>
  <n-layout-sider />
  <n-layout />
</n-layout>
```<|MERGE_RESOLUTION|>--- conflicted
+++ resolved
@@ -66,15 +66,9 @@
 | position | `'static' \| 'absolute'` | `'static'` | `static` 模式将会把 CSS `position` 设为 `static`， `absolute` 模式将会把 CSS `position` 设为 `absolute`，还将 `left`、`top`、`bottom` 设为 `0`。`absolute` 模式在你想将内容在一个固定容器或者将这个页面的布局设为固定位置的时候很有用。你可能需要修改一些 style 来确保它按照你预想的方式展示 |
 | show-collapsed-content | `boolean` | `true` | 是否在 `sider` 折叠后展示内部内容 |
 | show-trigger | `boolean \| 'bar' \| 'arrow-circle'` | `false` | 内置的触发按钮是否展示 |
-<<<<<<< HEAD
 | trigger-style | `string \| Object` | `undefined` | 触发样式 |
-| width | `number` | `272` | 宽度 |
+| width | `number \| string` | `272` | 宽度的 CSS 值，为数字时会添加 px |
 | on-update:collapsed | `(collapsed: boolean) => void` | `undefined` | 折叠状态发生改变时的回调函数 |
-=======
-| trigger-style | `string \| Object` | `undefined` |  |
-| width | `number \| string` | `272` |  |
-| on-update:collapsed | `(collapsed: boolean) => void` | `undefined` |  |
->>>>>>> 3f06e9bd
 
 ### Layout, Layout Content, Layout Sider, Layout Header, Layout Footer Slots
 
