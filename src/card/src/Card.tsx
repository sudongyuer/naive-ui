import {
  h,
  defineComponent,
  computed,
  PropType,
  renderSlot,
  CSSProperties
} from 'vue'
import { useTheme } from '../../_mixins'
import type { ThemeProps } from '../../_mixins'
import { call, createKey, keysOf, MaybeArray } from '../../_utils'
import { NBaseClose } from '../../_internal'
import { cardLight } from '../styles'
import type { CardTheme } from '../styles'
import style from './styles/index.cssr'
import { getPadding } from 'seemly'

export interface Segmented {
  content?: boolean | 'soft'
  footer?: boolean | 'soft'
  action?: boolean | 'soft'
}

const cardProps = {
  title: String,
  contentStyle: [Object, String] as PropType<CSSProperties | string>,
  headerStyle: [Object, String] as PropType<CSSProperties | string>,
  segmented: {
    type: [Boolean, Object] as PropType<boolean | Segmented>,
    default: false
  },
  size: {
    type: String as PropType<'small' | 'medium' | 'large' | 'huge'>,
    default: 'medium'
  },
  bordered: {
    type: Boolean,
    default: true as boolean
  },
  closable: {
    type: Boolean,
    default: false as boolean
  },
  hoverable: Boolean,
  onClose: [Function, Array] as PropType<MaybeArray<() => void>>
} as const

export { cardProps }
export const cardPropKeys = keysOf(cardProps)
export type CardProps = typeof cardProps

export default defineComponent({
  name: 'Card',
  props: {
    ...(useTheme.props as ThemeProps<CardTheme>),
    ...cardProps
  },
  setup (props) {
    const handleCloseClick = (): void => {
      const { onClose } = props
      if (onClose) call(onClose)
    }
    const themeRef = useTheme('Card', 'Card', style, cardLight, props)
    return {
      handleCloseClick,
      mergedTheme: themeRef,
      cssVars: computed(() => {
        const { size } = props
        const {
          self: {
            color,
            colorModal,
            textColor,
            titleTextColor,
            titleFontWeight,
            borderColor,
            actionColor,
            borderRadius,
            closeColor,
            closeColorHover,
            closeColorPressed,
            lineHeight,
            closeSize,
            boxShadow,
            [createKey('padding', size)]: padding,
            [createKey('fontSize', size)]: fontSize,
            [createKey('titleFontSize', size)]: titleFontSize
          },
          common: { cubicBezierEaseInOut }
        } = themeRef.value
        const {
          top: paddingTop,
          left: paddingLeft,
          bottom: paddingBottom
        } = getPadding(padding)
        return {
          '--bezier': cubicBezierEaseInOut,
          '--border-radius': borderRadius,
          '--color': color,
          '--color-modal': colorModal,
          '--text-color': textColor,
          '--line-height': lineHeight,
          '--action-color': actionColor,
          '--title-text-color': titleTextColor,
          '--title-font-weight': titleFontWeight,
          '--close-color': closeColor,
          '--close-color-hover': closeColorHover,
          '--close-color-pressed': closeColorPressed,
          '--border-color': borderColor,
          '--box-shadow': boxShadow,
          // size
          '--padding-top': paddingTop,
          '--padding-bottom': paddingBottom,
          '--padding-left': paddingLeft,
          '--font-size': fontSize,
          '--title-font-size': titleFontSize,
          '--close-size': closeSize
        }
      })
    }
  },
  render () {
    const { segmented, bordered, hoverable, $slots } = this
    return (
      <div
        class={[
          'n-card',
          {
            [`n-card--content${
              typeof segmented !== 'boolean' && segmented.content === 'soft'
                ? '-soft'
                : ''
            }-segmented`]:
              segmented === true || (segmented !== false && segmented.content),
            [`n-card--footer${
              typeof segmented !== 'boolean' && segmented.footer === 'soft'
                ? '-soft'
                : ''
            }-segmented`]:
              segmented === true || (segmented !== false && segmented.footer),
            'n-card--action-segmented':
              segmented === true || (segmented !== false && segmented.action),
            'n-card--bordered': bordered,
            'n-card--hoverable': hoverable
          }
        ]}
        style={this.cssVars as any}
      >
        {$slots.cover ? (
          <div class="n-card-cover">{renderSlot($slots, 'cover')}</div>
        ) : null}
        {$slots.header || this.title || this.closable ? (
          <div class="n-card-header">
            <div class="n-card-header__main" style={this.headerStyle}>
              {renderSlot($slots, 'header', {}, () => [this.title])}
            </div>
            {$slots['header-extra'] ? (
              <div class="n-card-header__extra">
                {renderSlot($slots, 'header-extra')}
              </div>
            ) : null}
            {this.closable ? (
              <NBaseClose
                class="n-card-header__close"
                onClick={this.handleCloseClick}
              />
            ) : null}
          </div>
        ) : null}
        <div class="n-card__content" style={this.contentStyle}>
<<<<<<< HEAD
          {$slots}
=======
          {this.$slots}
>>>>>>> b2b61177
        </div>
        {$slots.footer ? (
          <div class="n-card__footer">{renderSlot($slots, 'footer')}</div>
        ) : null}
        {$slots.action ? (
          <div class="n-card__action">{renderSlot($slots, 'action')}</div>
        ) : null}
      </div>
    )
  }
})<|MERGE_RESOLUTION|>--- conflicted
+++ resolved
@@ -144,7 +144,7 @@
             'n-card--hoverable': hoverable
           }
         ]}
-        style={this.cssVars as any}
+        style={this.cssVars as CSSProperties}
       >
         {$slots.cover ? (
           <div class="n-card-cover">{renderSlot($slots, 'cover')}</div>
@@ -168,11 +168,7 @@
           </div>
         ) : null}
         <div class="n-card__content" style={this.contentStyle}>
-<<<<<<< HEAD
           {$slots}
-=======
-          {this.$slots}
->>>>>>> b2b61177
         </div>
         {$slots.footer ? (
           <div class="n-card__footer">{renderSlot($slots, 'footer')}</div>
