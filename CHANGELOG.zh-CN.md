# CHANGELOG

## Pending

<<<<<<< HEAD
### Feats

- `n-spin` 的 `size` 属性支持 number 类型
- `n-date-picker` 支持 `footer` 插槽
=======
### Fixes

- 修正 `n-slider` 不支持触摸事件
- 修正 `n-button` 在 head 内部的 script 被引入造成崩溃 [#68](https://github.com/TuSimple/naive-ui/pull/68)
- 修正 `n-spin` 动画闪烁
- 修正 `n-menu` 缺少 `on-update-value` 和 `on-update-expanded-keys` 属性
- 修正 `n-popconfirm` icon slot 不生效
- 修正 `n-tabs` 在控制台输出无用信息
>>>>>>> 75880dcc

## 2.11.5 (2021-06-10)

### Feats

- `n-dropdown` 新增 `disabled` 属性
- `n-card` 增加 `:target` 的样式

### Fixes

- 修复 `n-popover` 有时在手动模式不会同步位置
- 修复 `n-transfer` 的无数据 Icon 没有开关动画
- 修复 `n-message` API 的 option 不是可选的
- 修复 `n-calendar` 展示日期计算错误
- 修复 `n-input` 缺失 `password` 的声明
- 修复 `n-menu` 的菜单和子菜单的 `extra` 属性的类型定义
- 修复 `n-dropdown` 选项鼠标形状不是 pointer

## 2.11.4

### Feats

- `n-button` 支持 wai-aria
- `n-card` 支持 wai-aria
- `n-switch` 支持 wai-aria
- `n-menu` 部分支持 wai-aria
- `n-divider` 部分支持 wai-aria
- `n-data-table` 新增 `row-props` 属性
- `n-date-picker` 新增 `ranges` 属性

### Fixes

- 修正 `n-tab-pane` `display-directive` 不生效
- 修正 `n-drawer` 动画
- 修正 `n-scrollbar` 在 windows chrome 有重叠轨道

## 2.11.3

### Fixes

- 修复 `n-collapse` `default-expanded-names` 不生效

## 2.11.2

### Fixes

- 修复 `n-dropdown` 默认位置不是 `bottom`
- 修复 `n-date-picker` 输入组件在 `date` & `datetime` 类型下未设定主题
- 修复 `n-config-provider` 没有合并继承的主题

### Feats

- `n-collapse` 新增 `arrow` slot

## 2.11.1

更新 package.json & README.md

## 2.11.0

### Breaking Changes

- `n-affix` 的 `listen-to` 属性默认为 `document` (曾为首个可滚动的父节点)

### Feats

- `n-affix` 的 `listen-to` 属性支持 `Window | Document | HTMLElement`
- `n-anchor` 新增 `offset-target` 属性
- `n-select` 新增 `virtual-scroll` 属性
- `n-select` 新增 `consistent-menu-width` 属性
- `n-date-picker` 在确认后再更新值

### Fixes

- 修正 `n-date-picker` 在没有值的状态下起始日期 disabled 状态不正确
- 修正 `n-input-number` 在 blur 后不会恢复有效的值
- 修正 `n-date-picker` 在值为 null 的时候仍然显示选中日期

### Deprecated

- 废弃了 `n-affix` 的 `offset-top` 属性，请使用 `trigger-top` 代替
- 废弃了 `n-affix` 的 `offset-bottom` 属性，请使用 `trigger-bottom` 代替
- 移除了 `n-anchor` 的 `listen-to` 属性

## 2.10.0

### Breaking Changes

- `n-popover` 的 `placement` 属性默认值设为 `'top'`

### Feats

- `n-tabs` 新增 `on-close` 属性
- `n-tabs` 新增 `on-add` 属性
- `n-tab-pane` 新增 `tab` slot
- `n-tab-pane` 的 `tab` 属性支持渲染函数和 VNode
- `n-tabs` 的 `type` 新增 `'line'` 选项
- `n-tabs` 添加阴影来展示滚动状态
- `n-tabs` 新增 `pane-style` 属性

### Fixes

- 修正 `n-layout` `scrollTo` 方法在原生滚动时不生效

### Deprecated

- `n-tab-pane` 的 `label` 属性被废弃，请使用 `tab` 属性代替

## 2.9.0

### Breaking Changes

- `n-layout-sider` 移除了 `show-content`，使用 `show-collapsed-content` 代替

### Feats

- `n-data-table` 支持树形数据
- `n-data-table` 新增 `cascade` 属性
- `n-data-table` 新增 `children-key` 属性
- `n-data-table` 新增 `indent` 属性
- `n-button` 新增 `tag` 属性
- `n-data-table` 新增 `table-layout` 属性
- `n-tree` 新增 `block-line` 属性
- `n-tree` 支持拖放
- `n-menu` 新增 `inverted` 属性
- `n-dropdown` 新增 `inverted` 属性
- `n-tabs` 新增 `addable` 属性
- `n-tabs` 新增 `tab-style` 属性
- `n-tabs` 新增 `tabs-padding` 属性
- `n-tabs` 新增 `default-value` 属性
- `n-layout-sider` & `n-layout-footer` & `n-layout-header` 新增 `inverted` 属性
- `n-data-table` 的 `max-height` & `min-height` 属性接受 CSS 属性
- `n-layout` & `n-layout-content` 新增 `embedded` 属性

### Fixes

- `n-layout` & `n-layout-sider` 的 `scrollTo` 在使用原生滚动条时不生效
- `n-layout-sider` 的 `collapse-mode` 属性不生效
- 内部 selection 组件的主题 peers 中 popover 的 key 不正确

## 2.8.0

### Perf

- 优化 `n-data-table` 初始渲染次数
- 优化 `n-select` 首次打开后打开用时
- 优化 `n-anchor` 滚动性能

### Feats

- `n-tree` 新增 `virtual-scroll` 属性
- `n-data-table` 新增 `virtual-scroll` 属性
- `n-cascader` 新增 `virtual-scroll` 属性
- `n-pagination` 新增 `item-count` 属性
- `n-pagination` 新增 `prefix` 属性
- `n-pagination` 新增 `prefix` slot
- `n-pagination` 新增 `suffix` 属性
- `n-pagination` 新增 `suffix` slot
- `n-input` 新增 `show-count` 属性

### Fixes

- 修正 `n-layout-sider` 折叠后不显示菜单
- 修正 `n-input-number` 在输入不合法 blur 时没有重设回原始值
- 修正 `n-pagination` 在非受控模式下不更新页数

## 2.7.4

### Feats

- `n-form-item` 可以在 `n-form` 外使用

### Fixes

- 修正 `n-checkbox` 勾选图标不显示
- 修正 `n-date-picker` 触发器的图标 transition 效果
- 修正 `n-p`、`n-ol`、`n-ul` 作为最后一个子元素 margin bottom 不是 0
- 修正 `n-checkbox-group` 在非受控模式不工作
- 修正 `n-data-table` 取消全部选择不工作

## 2.7.3

### Feats

- `n-data-table` 高亮排序列
- `n-data-table` 列增加 `render-filter` 属性
- `n-data-table` 列增加 `render-filter-icon` 属性

### Fixes

- `n-data-table` 固定列 box-shadow 在暗色模式更明显
- 修正 `n-color-picker` 值折行
- 修正 `n-form` FormRuleItem.trigger 类型

## 2.7.2

### Feats

- `n-data-table` 增加 `summary` 属性
- `n-data-table` 在 `'type=selection'` 的列增加 `options` 选项

### Fixes

- Fix `n-layout` 横向溢出的问题

## 2.7.1

### Feats

- `n-checkbox` 增加 `focusable` 属性
- `n-cascader` 增加 `action` slot

### Fixes

- 修正 `n-cascader` 点击 checkbox 会触发 loading
- 修正 `n-cascader` 菜单遮罩样式

## 2.7.0

### Breaking Changes

- `n-drawer` 默认不再包含 padding，填充 drawer 的内容可以使用 `n-drawer-content`

### Feats

- `n-drawer` 增加 `content-style` 属性
- `n-layout` 增加 `content-style` 属性
- `n-layout-sider` 增加 `content-style` 属性

## 2.6.0

### Feats

- `n-config-provider` 增加 `cls-prefix` 属性

### Fixes

- 修正 `n-popover` 在静态提升时可能影响别的 popover 的问题

## 2.5.1

### Feats

- `n-color-picker` 增加 `show-alpha` 属性

### Fixes

- 修正 `n-select` 默认 `fallback-option` 属性使组件崩溃

## 2.5.0

### Feats

- 添加 `n-skeleton` 组件
- 添加 `n-calendar` 组件
- 添加 `n-color-picker` 组件
- `n-date-picker` locale 增加 `firstDayOfWeek`
- `n-select` 增加 `showArrow` 属性

### Fixes

- 修正 `n-date-picker` 触发器在焦点在面板内的时候没有 focus 样式
- 修正 `n-button` 加载状态宽度闪烁的问题
- 修正 `n-time-picker` 在 `n-date-picker` 内部关闭动画闪烁的问题
- 修正 popover 内部的卸载组件应卸载于 popover 内部

## 2.4.2

### Feats

- 添加 `n-form-item-gi` 组件

### Fixes

- 修正 `n-ellipsis` & `n-data-table` ellpisis 单元格文本垂直排列错位
- 修正 `n-select` 在输入法输入过程中就进行过滤

## 2.4.1

### Fixes

- 修正 `n-select` 单选过滤模式的光标颜色
- 修正 `n-select` 菜单的 action 部分不能 focus

## 2.4.0

### Feats

- 添加 `n-image` 组件
- 添加 `n-global-style` 组件
- 添加 `n-theme-editor` 组件
- 添加 `n-page-header` 组件
- `n-statistic` 增加 `label` slot
- `n-breadcrumb-item` 增加 `separator` slot & prop
- `n-button` 增加 `bordered` prop
- `n-card` 增加 `footer-style` prop

### Refactors

- 重构 `n-statistic` 样式
- `n-menu` 增加 `options` prop 去替代 `items` prop，`items` prop 被废弃

### Fixes

- 修正 `n-anchor` `ignore-gap` 不生效的问题
- 修正 `n-collapse` 内容被 `overflow: hidden` 截断
- 修正 `n-select` tag 文本溢出
- 修正 `n-popover` 在移动端无法正常关闭的问题

## 2.3.1

### Fixes

- 修正 `n-layout-sider` 横向宽度溢出

## 2.3.0

### Breaking Changes

- 折叠对于 `position="absolute"` 的 `n-layout-sider` 不再生效
- 对于包含 `n-layout-sider` 的 `n-layout` 必须设定 `has-sider`

## 2.2.0

### Feats

- 新增 `n-mention` 组件
- `n-data-table` 支持行展开

### Fixes

- 修正 `n-input` 在暗色主题 focus 状态下的背景颜色在 warning 和 error 的状态不正确
- 修正 `n-input` 在 warning 和 error 状态下光标颜色不正确
- 修正 `n-select` 的 namespace 不正确
- 修正 `n-cascader` 的 namespace 不正确
- 修正 `n-input` 在 textarea 模式无法选中
- 修正 `n-input` 在 textarea 模式没有 box-shadow
- 修正 `n-input` 在 textarea 模式 `autosize` 由于字体不一致导致行数有误
- 修正 `n-input` 在 textarea 模式 `autosize` 在外部使 props.value 改变的时候行数不会变化

### Refactors

- 替换了 `n-empty` 的图标 & 增大了它的尺寸

## 2.1.3

### Fixes

- 修正 `n-data-table` 对于不是最后一个的 td 没有右侧边框
- 修正 `n-data-table` 头部在表格宽度大于 `scroll-x` 的时候不够宽

## 2.1.2

### Feats

- `n-data-table` column 新增 `colSpan` 和 `rowSpan` 属性
- `n-data-table` column 新增 `titleColSpan` 属性

### Fixes

- 修正 `n-dropdown` 在设定 `x` 和 `y` 之后鼠标在外面移动会报错

## 2.1.1

### Fixes

- 修正 `n-select` 选择器溢出计数器 popover 触发区域有误

## 2.1.0

### Breaking Changes

- `n-popover` 默认 `duration` 设为 `100`
- `n-popover` 默认 `delay` 设为 `100`
- `n-tooltip` 默认 `showArrow` 设为 `true`

### Feats

- `n-config-provider` 的 `theme-overrides` 支持继承
- `n-card` 新增 `hoverable` 属性
- `n-select` 新增 `max-tag-count` 属性
- `n-cascader` 新增 `max-tag-count` 属性
- `n-popover` 新增 `get-disabled` 属性
- 新增 `n-ellipsis` 文本省略组件
- `n-popover` `width` prop 新增 `'trigger'` 的值
- `n-data-table` 的列的 `ellipsis` 属性可设为 `n-ellipsis` 的 props

### Fixes

- 修正 `n-cascader` 再点击清除按钮后菜单出现
- 修正 `n-card` 设定高度后 action 不在底部的问题
- 修正 `n-popover` 的 `duration` 和 `delay` 属性执行有问题

## 2.0.1

### Feats

- `n-layout-sider` 新增 `default-collapsed` 属性
- `n-modal` 支持自定义位置

### Fixes

- 修正 `n-menu` 垂直折叠时 `n-menu-item` tooltip 不显示的问题
- 修正 `n-menu` `collapsed-icon-size` 不生效的问题
- 修正 `n-menu` 回调类 prop 不接受数组
- 修正 `n-layout-sider` 按钮被遮挡的问题

## 2.0.0

参考 vue3.md

## 1.6.0

### Fixes

- 修正了 `n-auto-complete` 使用 `textarea` 作为输入元素时菜单无法关闭的问题
- 修正了嵌套 `n-icon` 没有被打平的问题
- 修正了 `n-date-picker` 在类型为 `date` 和 `datetime` 时面板不显示年的问题

### Features

- `n-button` 增加 `dashed` 属性
- 增加 `n-space` 组件
- `n-drawer` 内容可滚动

### Localization

- `n-log` 添加 zhCN 本地化

## 1.5.5 (2020-08-15)

### Breaking Changes

- 修正了所有 `separator` 的拼写（原来错拼为 `seperator`）

### Fixes

- 修正了未设定主题时样式报错的问题
- 修正了 `n-select` `single` `filterable` 时 placeholder 的样式问题

## 1.5.4 (2020-08-08)

### Fixes

- 修正了 Message、Notification、Confirm 不随主题切换的问题

## 1.5.3 (2020-07-23)

### Fixes

- 修正了 `n-select` 在 `placeholder` 为空的时候显示出错的问题

## 1.5.2 (2020-07-22)

### Fixes

- 修正了 `n-radio` 无法聚焦的问题
- 修正了 `n-data-table` 的 `max-height` 样式失效的问题 https://bugs.chromium.org/p/chromium/issues/detail?id=1107223

### Refactors

- 重构了 `n-tag` 的样式

## 1.5.1 (2020-07-20)

### Features

- 为 `n-time-picker` 增加了 `disabled` 属性

### Fixes

- 修正了 `n-radio` 下的子元素无法获取焦点的问题

## 1.5.0 (2020-07-09)

### Breaking Changes

- 重构了试验性的设定主色功能

### Fixes

- 修正了一些零碎的样式错误

## 1.4.1 (2020-06-23)

### Features

- 为 `n-select` 增加了 `autofocus` 属性

## 1.4.0 (2020-06-19)

### Breaking Changes

- `n-menu` 不再支持 slot API

### Features

- 增加了试验性的设定主色功能

## 1.3.5 (2020-06-06)

### Features

- 为 `n-button` 增加了 `attr-type` 属性

### Fixes

- 修正了 `n-input` 如果太宽里面的 input 元素宽度不会展开的问题
- 修正了 `n-input-group` 中 `n-input-number` 边框的样式瑕疵

## 1.3.4 (2020-06-05)

### Fixes

- 修正了 `n-a` 的 `to` 属性不能为对象的问题

## 1.3.3 (2020-06-03)

### Features

- 增加了 `$NOs.theme` 来获取当前操作系统的主题

## 1.3.2 (2020-06-02)

### Fixes

- 修正了 `n-log` 的加载器显示等宽字体的问题
- 修正了 `n-button` icon 有关的类名没有被正确应用的问题

## 1.3.1 (2020-06-01)

### Fixes

- 修正了 `n-data-table` 选框列的选框没有垂直居中的问题
- 修正了 `n-data-table` 表头没 border-color transition 的问题
- 修正了 `$NConfirm` 的 `show-icon` & `closable` & `bordered` 属性设置无效的问题

### Features

- 增加并调整了一些 `n-config-consumer` 样式方案中的颜色

## 1.3.0 (2020-06-01)

### Breaking Changes

- UI 默认样式不再包含外部字体文件，如果需要使用 UI 提供的字体需要明确引入

### Features

- 为 `n-layout` 增加了 `themed-style` 属性

### Fixes

- 修正了 `n-layout-sider` 圆形按钮没有随着折叠状态滚动的问题
- 修正了 `n-form-item` feedback 如果在一开始被设定则消失没有动画的问题
- 修正了 `n-data-table` max-height 相关属性在所有情况下都会被应用的问题
- 修正了一些组件的样式瑕疵

### Refactors

- 调整了一些组件亮色主题下的样式

## 1.2.1 (2020-05-29)

### Fixes

- 修正了 `n-slider` 弹框没有 z-index 的问题

## 1.2.0 (2020-05-29)

### Features

- 为 `n-form-item` 增加了 `feedback` 和 `validation-status` 属性

## 1.1.5 (2020-05-28)

### Features

- 为 `n-collapse` 和 `n-collapse-item` 增加了 `display-directive` 属性
- 为 `n-select` 的 `option` 增加了 `class` 和 `style` 属性
- 为 `n-select` 增加 `debug` 模式

### Fixes

- 修正了 `n-select` 在 disabled 状态下能被清除的问题

## 1.1.4 (2020-05-28)

### Fixes

- 修正了 `n-select` 在多选情况下传入值被直接修改的问题

### Refactors

- 一个 UI 实例最多在一个 Vue 上安装一次

## 1.1.3 (2020-05-20)

### Chores

- 更新 css-render 的依赖

### Fixes

- 修正了 `n-transfer` 在值改变时动画出错的问题

## 1.1.2 (2020-05-19)

### Features

- 为 `n-step` 增加内容的 slot
- 为 `n-checkbox` 增加了 `label` prop

### Performance Improvements

- 所有定位组件按需注册监听器
- 在寻找可滚动节点的过程中使用缓存
- 提升了 `n-button` beforeDestroy 的性能
- 减少了 `n-checkbox` 在值未改变时的重复渲染
- 提升了文字内容的 `n-avatar` 的性能

## 1.1.1 (2020-05-18)

### Fixes

- 更新 css-render 的依赖
- 默认类型的按钮的 icon 的颜色

### Performance Improvements

- 减少了 `n-menu-item` 没用的重复渲染
- 减少了文档页面没用的重复渲染

### Refactors

- 为了性能重构了 `n-nimbus-service-layout` 的部分代码

## 1.1.0 (2020-05-16)

### Features

- `n-button` 接受自定义颜色

### Refactors

- 将内部所有使用 $slots 的地方换为 $scopedSlots 来获得更好的鲁棒性
- 将部分按钮样式生成转移到组件内动态进行

## 1.0.14 (2020-05-15)

### Fixes

- 修正了 `line` 型 `n-tabs` 线不随 `activeName` 属性改变的问题
- 修正了 `n-tabs` 滚动按钮没有随着宽度改变触发的问题
- 修正了 `n-tabs` 高度变化会导致一些不期望的调用的问题

## 1.0.13 (2020-05-14)

### Fixes

- 修正 `n-form-item-col` & `n-form-item-row` 的 label slot 不显示的问题

## 1.0.12 (2020-04-30)

### Fixes

- 修正了一些 CSS 长度属性格式化错误的问题

## 1.0.11 (2020-04-30)

### Features

- 为 `n-select` 增加了 `fallback-option` 属性用于控制无对应选项时的回退选项

### Fixes

- 解决了 `n-data-table` 在没有数据时 `max-height` 和 `min-height` 错误显示的问题

### Breaking Changes

- `n-data-table` 的 `max-height` 和 `min-height` 会对表格部分的整体生效，不只是表格的内容部分
- `n-select` 在默认情况下会显示选项中不存在的值

## 1.0.10 (2020-04-28)

### Features

- 为 `n-collapse` 增加了 `arrow-placement` 属性
- 为 `n-collapse-item` 增加了`arrow` slot

### Fixes

- 解决了可卸载组件在嵌套成 `modal > drawer > component` 样子的时候会被卸载到错误位置的问题

## 1.0.9 (2020-04-23)

### Features

- 为 `n-input` 增加了 `autofocus` 选项
- 为 `NMessage` 增加了 `closable` 选项

### Fixes

- 解决了 `n-tag` `closable` 默认值被设为 `true` 的问题
- 解决了 `n-data-table` 不能使用全部 `pagination` prop 的问题
- 解决了 `n-pagination` `on-page-size-change` 不生效的问题

## 1.0.8 (2020-04-22)

### Features

- 增加 `n-dynamic-tags` 组件
- `styleScheme` 新增暴露颜色 `tableHeaderOverlayBackgroundColor` & `inputOverlayBackgroundColor`

## 1.0.7 (2020-04-10)

### Features

- 为 `n-data-table` 的 `column` 增加了 `filter-option-value` 的属性来应对单选的情况

### Fixes

- 解决了 `n-collpase-item` 不支持 `number` 的问题

## 1.0.6 (2020-04-03)

### Fixes

- 解决了所有的 `console` 语句都在打包中被删除了的问题

## 1.0.5 (2020-03-27)

### Features

- 改变 `n-data-table` 的 filters 的数据类型从数组改变成对象

### Fixes

- `n-data-table` 在有多列筛选的情况下数据不能被正确筛选

## 1.0.4 (2020-03-26)

### Features

- 当选项过多时，`n-data-table` 过滤菜单的内容可以滚动

## 1.0.3 (2020-03-25)

### Features

- `$NMessage`, `$NNotification`, `$NConfirm` 的获取到的主题会应用到他们的内部组件

### Fixes

- 多个 naive-ui 共存时定位元素会产生冲突
- `n-form-item` 的 validate 方法在某些 validator 的返回值下不会 resolve
- `$NConfirm` 主题未随 `n-config-provider` 切换

## 1.0.2 (2020-03-23)

### Fixes

- `n-transfer` 的选项在值变化之后没有重置
- `n-nimbus-service-layout` (deprecated) 没有兼容 Vue Router(3.1 版本以下) `push` 方法的返回值

## 1.0.1 (2020-03-21)

### Features

- `n-layout-sider` 的 `show-trigger` 增加了 `'bar'` & `'arrow-circle'` 选项

### Fixes

- `n-scrollbar` 的轨道会挡住鼠标事件<|MERGE_RESOLUTION|>--- conflicted
+++ resolved
@@ -2,12 +2,11 @@
 
 ## Pending
 
-<<<<<<< HEAD
 ### Feats
 
 - `n-spin` 的 `size` 属性支持 number 类型
 - `n-date-picker` 支持 `footer` 插槽
-=======
+
 ### Fixes
 
 - 修正 `n-slider` 不支持触摸事件
@@ -16,7 +15,6 @@
 - 修正 `n-menu` 缺少 `on-update-value` 和 `on-update-expanded-keys` 属性
 - 修正 `n-popconfirm` icon slot 不生效
 - 修正 `n-tabs` 在控制台输出无用信息
->>>>>>> 75880dcc
 
 ## 2.11.5 (2021-06-10)
 
